// Copyright (c) Microsoft Corporation
// All rights reserved. 
//
// MIT License
//
// Permission is hereby granted, free of charge, to any person obtaining a copy of this software and associated 
// documentation files (the "Software"), to deal in the Software without restriction, including without limitation 
// the rights to use, copy, modify, merge, publish, distribute, sublicense, and/or sell copies of the Software, and 
// to permit persons to whom the Software is furnished to do so, subject to the following conditions:
// The above copyright notice and this permission notice shall be included in all copies or substantial portions of the Software.
//
// THE SOFTWARE IS PROVIDED *AS IS*, WITHOUT WARRANTY OF ANY KIND, EXPRESS OR IMPLIED, INCLUDING 
// BUT NOT LIMITED TO THE WARRANTIES OF MERCHANTABILITY, FITNESS FOR A PARTICULAR PURPOSE AND 
// NONINFRINGEMENT. IN NO EVENT SHALL THE AUTHORS OR COPYRIGHT HOLDERS BE LIABLE FOR ANY CLAIM, 
// DAMAGES OR OTHER LIABILITY, WHETHER IN AN ACTION OF CONTRACT, TORT OR OTHERWISE, ARISING FROM, 
// OUT OF OR IN CONNECTION WITH THE SOFTWARE OR THE USE OR OTHER DEALINGS IN THE SOFTWARE. 

package com.microsoft.frameworklauncher.applicationmaster;

import com.microsoft.frameworklauncher.client.LauncherClient;
import com.microsoft.frameworklauncher.common.exceptions.NonTransientException;
import com.microsoft.frameworklauncher.common.exceptions.NotAvailableException;
import com.microsoft.frameworklauncher.common.exts.CommonExts;
import com.microsoft.frameworklauncher.common.log.DefaultLogger;
import com.microsoft.frameworklauncher.common.model.*;
import com.microsoft.frameworklauncher.common.service.AbstractService;
import com.microsoft.frameworklauncher.common.utils.YamlUtils;
import com.microsoft.frameworklauncher.common.web.WebCommon;
import com.microsoft.frameworklauncher.zookeeperstore.ZookeeperStore;
import org.apache.log4j.Level;
import org.apache.zookeeper.KeeperException.NoNodeException;

import java.io.IOException;
import java.util.HashMap;
import java.util.Map;

// Manage the CURD to ZK Request
// Note:
//  Public property and interface is considered as underlay Request which does not need to be
//  synchronized with (notified to) AM and it can be changed at any time.
//  So, AM can implicitly support some Requests changed on the fly.
public class RequestManager extends AbstractService {  // THREAD SAFE
  private static final DefaultLogger LOGGER = new DefaultLogger(RequestManager.class);

  private final ApplicationMaster am;
  private final Configuration conf;
  private final ZookeeperStore zkStore;
  private final LauncherClient launcherClient;


  /**
   * REGION BaseRequest
   */
  // AM only need to retrieve LauncherRequest and AggregatedFrameworkRequest
  private volatile LauncherRequest launcherRequest = null;
  private volatile AggregatedFrameworkRequest aggFrameworkRequest = null;
  private volatile FrameworkDescriptor frameworkDescriptor = null;
  private volatile OverrideApplicationProgressRequest overrideApplicationProgressRequest = null;
  // ContainerId -> MigrateTaskRequest
  private volatile Map<String, MigrateTaskRequest> migrateTaskRequests = null;


  /**
   * REGION ExtensionRequest
   * ExtensionRequest should be always CONSISTENT with BaseRequest
   */
  private volatile ClusterConfiguration clusterConfiguration;
  private volatile UserDescriptor user;
  private volatile PlatformSpecificParametersDescriptor platParams;
  // TaskRoleName -> TaskRoleDescriptor
  private volatile Map<String, TaskRoleDescriptor> taskRoles;
  // TaskRoleName -> RetryPolicyDescriptor
  private volatile Map<String, RetryPolicyDescriptor> taskRetryPolicies;
  // TaskRoleName -> ServiceDescriptor
  private volatile Map<String, ServiceDescriptor> taskServices;
  // TaskRoleName -> ResourceDescriptor
  private volatile Map<String, ResourceDescriptor> taskResources;
  // TaskRoleName -> TaskRolePlatformSpecificParametersDescriptor
  private volatile Map<String, TaskRolePlatformSpecificParametersDescriptor> taskPlatParams;

  /**
   * REGION StateVariable
   */
<<<<<<< HEAD
  // -1: not available, 0: does not exist, 1: exists
  private volatile int existsLocalVersionFrameworkRequest = -1;
  private volatile int hadoopLibrarySupportGPU = -1;
  private volatile int hadoopLibrarySupportPort = -1;
=======
  private volatile Boolean existsLocalVersionFrameworkRequest;

>>>>>>> ccfb8950

  /**
   * REGION AbstractService
   */
  public RequestManager(ApplicationMaster am, Configuration conf, ZookeeperStore zkStore, LauncherClient launcherClient) {
    super(RequestManager.class.getName());
    this.am = am;
    this.conf = conf;
    this.zkStore = zkStore;
    this.launcherClient = launcherClient;
  }

  @Override
  protected Boolean handleException(Exception e) {
    super.handleException(e);

    LOGGER.logError(e,
        "Exception occurred in %1$s. %1$s will be stopped.",
        serviceName);

    // Rethrow is not work in another Thread, so using CallBack
    am.onExceptionOccurred(e);
    return false;
  }

  // No need to initialize for RequestManager
  @Override
  protected void recover() throws Exception {
    super.recover();

    checkAmVersion();
    pullRequest();

    LOGGER.logInfo("Succeeded to recover %s.", serviceName);
  }

  // No need to stop ongoing Thread, since zkStore is Atomic
  @Override
  protected void run() throws Exception {
    super.run();

    new Thread(() -> {
      while (true) {
        try {
          Thread.sleep(conf.getLauncherConfig().getAmRequestPullIntervalSec() * 1000);

          checkAmVersion();
          pullRequest();
        } catch (Exception e) {
          // Directly throw TransientException to AM to actively migrate to another node
          handleException(e);
        }
      }
    }).start();
  }


  /**
   * REGION InternalUtils
   */
  // Throw NonTransientException to stop AM ASAP, in case the LauncherService or the NodeManager is down,
  // which may lead AM process cannot be killed in time.
  private void checkAmVersion() throws Exception {
    // LauncherStatus should always exist.
    LauncherStatus launcherStatus;
    try {
      launcherStatus = zkStore.getLauncherStatus();
    } catch (NoNodeException e) {
      throw new NonTransientException(
          "Failed to getLauncherStatus to checkAmVersion, LauncherStatus is already deleted on ZK", e);
    }

    Integer newAmVersion = launcherStatus.getLauncherConfiguration().getAmVersion();
    if (!newAmVersion.equals(conf.getAmVersion())) {
      throw new NonTransientException(String.format(
          "AmVersion mismatch: Local Version %s, Latest Version %s",
          conf.getAmVersion(), newAmVersion));
    }
  }

  private void pullRequest() throws Exception {
    // Pull LauncherRequest
    LOGGER.logDebug("Pulling LauncherRequest");
    LauncherRequest newLauncherRequest = zkStore.getLauncherRequest();
    LOGGER.logDebug("Pulled LauncherRequest");

    // newLauncherRequest is always not null
    updateLauncherRequest(newLauncherRequest);

    // Pull AggregatedFrameworkRequest
    AggregatedFrameworkRequest newAggFrameworkRequest;
    try {
      LOGGER.logDebug("Pulling AggregatedFrameworkRequest");
      newAggFrameworkRequest = zkStore.getAggregatedFrameworkRequest(conf.getFrameworkName());
      LOGGER.logDebug("Pulled AggregatedFrameworkRequest");
    } catch (NoNodeException e) {
      existsLocalVersionFrameworkRequest = false;
      throw new NonTransientException(
          "Failed to getAggregatedFrameworkRequest, FrameworkRequest is already deleted on ZK", e);
    }

    // newFrameworkDescriptor is always not null
    FrameworkDescriptor newFrameworkDescriptor = newAggFrameworkRequest.getFrameworkRequest().getFrameworkDescriptor();
    checkFrameworkVersion(newFrameworkDescriptor);
    checkHadoopLibrary(newFrameworkDescriptor);
    flattenFrameworkDescriptor(newFrameworkDescriptor);
    updateFrameworkDescriptor(newFrameworkDescriptor);
    updateOverrideApplicationProgressRequest(newAggFrameworkRequest.getOverrideApplicationProgressRequest());
    updateMigrateTaskRequests(newAggFrameworkRequest.getMigrateTaskRequests());
    aggFrameworkRequest = newAggFrameworkRequest;
  }

  private void updateLauncherRequest(LauncherRequest newLauncherRequest) throws Exception {
    if (YamlUtils.deepEquals(launcherRequest, newLauncherRequest)) {
      return;
    }

    LOGGER.logSplittedLines(Level.DEBUG,
        "Detected LauncherRequest changes. Updating to new LauncherRequest:\n%s",
        WebCommon.toJson(newLauncherRequest));

    launcherRequest = newLauncherRequest;
    clusterConfiguration = launcherRequest.getClusterConfiguration();
  }

  private void checkFrameworkVersion(FrameworkDescriptor newFrameworkDescriptor) throws Exception {
    if (!newFrameworkDescriptor.getVersion().equals(conf.getFrameworkVersion())) {
      existsLocalVersionFrameworkRequest = false;
      throw new NonTransientException(String.format(
          "FrameworkVersion mismatch: Local Version %s, Latest Version %s",
          conf.getFrameworkVersion(), newFrameworkDescriptor.getVersion()));
    } else {
      existsLocalVersionFrameworkRequest = true;
    }
  }

  private void checkHadoopLibrary(FrameworkDescriptor newFrameworkDescriptor) throws Exception {
    if (getFrameworkDescriptorGpuCount(newFrameworkDescriptor) > 0) {
      if (hadoopLibrarySupportGPU == -1) {
        if (ResourceDescriptor.checkIfHadoopLibrarySupportGPU()) {
          hadoopLibrarySupportGPU = 1;
        } else {
          hadoopLibrarySupportGPU = 0;
        }
      }
      if (hadoopLibrarySupportGPU == 0) {
        throw new NonTransientException("this hadoop library doesn't support GPU scheduling, please use the hadoop-AI library");
      }
    }
    if (getFrameworkDescriptorPortCount(newFrameworkDescriptor) > 0) {
      if (hadoopLibrarySupportPort == -1) {
        if (ResourceDescriptor.checkIfHadoopLibrarySupportPort()) {
          hadoopLibrarySupportPort = 1;
        } else {
          hadoopLibrarySupportPort = 0;
        }
      }
      if (hadoopLibrarySupportPort == 0) {
        throw new NonTransientException("this hadoop library doesn't support Port scheduling, please use the hadoop-AI library");
      }
    }
  }

  private void flattenFrameworkDescriptor(FrameworkDescriptor newFrameworkDescriptor) {
    PlatformSpecificParametersDescriptor platParams = newFrameworkDescriptor.getPlatformSpecificParameters();
    for (TaskRoleDescriptor taskRoleDescriptor : newFrameworkDescriptor.getTaskRoles().values()) {
      TaskRolePlatformSpecificParametersDescriptor taskRolePlatParams = taskRoleDescriptor.getPlatformSpecificParameters();

      // taskRolePlatParams inherits platParams if it is null.
      if (taskRolePlatParams.getTaskNodeLabel() == null) {
        taskRolePlatParams.setTaskNodeLabel(platParams.getTaskNodeLabel());
      }
      if (taskRolePlatParams.getTaskNodeGpuType() == null) {
        taskRolePlatParams.setTaskNodeGpuType(platParams.getTaskNodeGpuType());
      }
    }
  }

  private void checkUnsupportedOnTheFlyChanges(FrameworkDescriptor newFrameworkDescriptor) {
    if (frameworkDescriptor == null) {
      return;
    }

    Boolean detectedUnsupportedChanges = false;
    FrameworkDescriptor clonedNewFrameworkDescriptor = YamlUtils.deepCopy(newFrameworkDescriptor, FrameworkDescriptor.class);
    Map<String, TaskRoleDescriptor> clonedNewTaskRoles = clonedNewFrameworkDescriptor.getTaskRoles();
    Map<String, TaskRoleDescriptor> frameworkTaskRoles = frameworkDescriptor.getTaskRoles();
    for (Map.Entry<String, TaskRoleDescriptor> taskRole : frameworkTaskRoles.entrySet()) {
      String taskRoleName = taskRole.getKey();
      if (!clonedNewTaskRoles.containsKey(taskRoleName)) {
        detectedUnsupportedChanges = true;
        break;
      }

      TaskRoleDescriptor clonedNewTaskRoleDescriptor = clonedNewTaskRoles.get(taskRoleName);
      // Set supported changes
      clonedNewTaskRoleDescriptor.setTaskNumber(taskRole.getValue().getTaskNumber());
    }

    if (!detectedUnsupportedChanges) {
      if (!YamlUtils.deepEquals(frameworkDescriptor, clonedNewFrameworkDescriptor)) {
        detectedUnsupportedChanges = true;
      }
    }

    if (detectedUnsupportedChanges) {
      LOGGER.logWarning("Detected unsupported FrameworkDescriptor changes on the fly, the behaviour is undefined.");
    }
  }

  private void updateFrameworkDescriptor(FrameworkDescriptor newFrameworkDescriptor) throws Exception {
    if (YamlUtils.deepEquals(frameworkDescriptor, newFrameworkDescriptor)) {
      return;
    }

    LOGGER.logSplittedLines(Level.INFO,
        "Detected FrameworkDescriptor changes. Updating to new FrameworkDescriptor:\n%s",
        WebCommon.toJson(newFrameworkDescriptor));

    checkUnsupportedOnTheFlyChanges(newFrameworkDescriptor);

    // Replace on the fly FrameworkDescriptor with newFrameworkDescriptor.
    // The operation is Atomic, since it only modifies the reference.
    // So, the on going read for the old FrameworkDescriptor will not get intermediate results
    frameworkDescriptor = newFrameworkDescriptor;

    // Backup old to detect changes
    PlatformSpecificParametersDescriptor oldPlatParams = platParams;
    Map<String, TaskRoleDescriptor> oldTaskRoles = taskRoles;
    Map<String, ServiceDescriptor> oldTaskServices = taskServices;

    // Update ExtensionRequest
    user = frameworkDescriptor.getUser();
    platParams = frameworkDescriptor.getPlatformSpecificParameters();
    taskRoles = frameworkDescriptor.getTaskRoles();
    Map<String, RetryPolicyDescriptor> newTaskRetryPolicies = new HashMap<>();
    Map<String, ServiceDescriptor> newTaskServices = new HashMap<>();
    Map<String, ResourceDescriptor> newTaskResources = new HashMap<>();
    Map<String, TaskRolePlatformSpecificParametersDescriptor> newTaskPlatParams = new HashMap<>();
    for (Map.Entry<String, TaskRoleDescriptor> taskRole : taskRoles.entrySet()) {
      String taskRoleName = taskRole.getKey();
      TaskRoleDescriptor taskRoleDescriptor = taskRole.getValue();
      newTaskRetryPolicies.put(taskRoleName, taskRoleDescriptor.getTaskRetryPolicy());
      newTaskServices.put(taskRoleName, taskRoleDescriptor.getTaskService());
      newTaskResources.put(taskRoleName, taskRoleDescriptor.getTaskService().getResource());
      newTaskPlatParams.put(taskRoleName, taskRoleDescriptor.getPlatformSpecificParameters());
    }
    taskRetryPolicies = newTaskRetryPolicies;
    taskServices = newTaskServices;
    taskResources = newTaskResources;
    taskPlatParams = newTaskPlatParams;
    Map<String, Integer> taskNumbers = getTaskNumbers(taskRoles);
    Map<String, Integer> serviceVersions = getServiceVersions(taskServices);

    // Notify AM to take actions for Request
    if (oldPlatParams == null) {
      // For the first time, send all Request to AM
      am.onServiceVersionsUpdated(serviceVersions);
      am.onTaskNumbersUpdated(taskNumbers);
      {
        // Only start them for the first time
        am.onStartRMResyncHandler();
        // Start TransitionTaskStateQueue at last, in case some Tasks in the queue
        // depend on the Request or previous AM Notify.
        am.onStartTransitionTaskStateQueue();
      }
    } else {
      // For the other times, only send changed Request to AM
      if (!CommonExts.equals(getServiceVersions(oldTaskServices), serviceVersions)) {
        am.onServiceVersionsUpdated(serviceVersions);
      }
      if (!CommonExts.equals(getTaskNumbers(oldTaskRoles), taskNumbers)) {
        am.onTaskNumbersUpdated(taskNumbers);
      }
    }
  }

  private void updateOverrideApplicationProgressRequest(
      OverrideApplicationProgressRequest newOverrideApplicationProgressRequest) throws IOException {
    if (YamlUtils.deepEquals(overrideApplicationProgressRequest, newOverrideApplicationProgressRequest)) {
      return;
    }

    LOGGER.logSplittedLines(Level.INFO,
        "Detected OverrideApplicationProgressRequest changes. Updating to new OverrideApplicationProgressRequest:\n%s",
        WebCommon.toJson(newOverrideApplicationProgressRequest));

    // No need to notify AM, since getApplicationProgress is CallIn instead of CallBack
    overrideApplicationProgressRequest = newOverrideApplicationProgressRequest;
  }

  private void updateMigrateTaskRequests(Map<String, MigrateTaskRequest> newMigrateTaskRequests) throws IOException {
    if (YamlUtils.deepEquals(migrateTaskRequests, newMigrateTaskRequests)) {
      return;
    }

    // MigrateTaskRequest only can be Added by User and Deleted by AM,
    // so here we only need to notify AM the Added.
    if (newMigrateTaskRequests != null) {
      for (String containerId : newMigrateTaskRequests.keySet()) {
        if (migrateTaskRequests == null || !migrateTaskRequests.containsKey(containerId)) {
          am.onMigrateTaskRequested(containerId, newMigrateTaskRequests.get(containerId));
        }
      }
    }

    migrateTaskRequests = CommonExts.asReadOnly(newMigrateTaskRequests);
  }

  private Map<String, Integer> getTaskNumbers(Map<String, TaskRoleDescriptor> taskRoles) {
    Map<String, Integer> taskNumbers = new HashMap<>();
    for (Map.Entry<String, TaskRoleDescriptor> taskRole : taskRoles.entrySet()) {
      taskNumbers.put(taskRole.getKey(), taskRole.getValue().getTaskNumber());
    }
    return taskNumbers;
  }

  private Map<String, Integer> getServiceVersions(Map<String, ServiceDescriptor> taskServices) {
    Map<String, Integer> serviceVersions = new HashMap<>();
    for (Map.Entry<String, ServiceDescriptor> taskService : taskServices.entrySet()) {
      serviceVersions.put(taskService.getKey(), taskService.getValue().getVersion());
    }
    return serviceVersions;
  }


  /**
   * REGION ReadInterface
   */
  public ClusterConfiguration getClusterConfiguration() {
    return clusterConfiguration;
  }

  public AggregatedFrameworkRequest getAggregatedFrameworkRequest() {
    return aggFrameworkRequest;
  }

  public UserDescriptor getUser() {
    return user;
  }

  public PlatformSpecificParametersDescriptor getPlatParams() {
    return platParams;
  }

  public Map<String, TaskRoleDescriptor> getTaskRoles() {
    return taskRoles;
  }

  public Map<String, RetryPolicyDescriptor> getTaskRetryPolicies() {
    return taskRetryPolicies;
  }

  public Map<String, ServiceDescriptor> getTaskServices() {
    return taskServices;
  }

  public Map<String, ResourceDescriptor> getTaskResources() {
    return taskResources;
  }

  public int getTotalGpuCount() {
    int gpuCount = 0;
    Map<String, TaskRoleDescriptor> taskRolesSnapshot = taskRoles;
    for (TaskRoleDescriptor taskRoleDescriptor : taskRolesSnapshot.values()) {
      gpuCount += taskRoleDescriptor.getTaskService().getResource().getGpuNumber() * taskRoleDescriptor.getTaskNumber();
    }
    return gpuCount;
  }

  public Map<String, TaskRolePlatformSpecificParametersDescriptor> getTaskPlatParams() {
    return taskPlatParams;
  }

  public Integer getServiceVersion(String taskRoleName) {
    return taskRoles.get(taskRoleName).getTaskService().getVersion();
  }

  public Float getApplicationProgress() throws Exception {
    Float progress = overrideApplicationProgressRequest.getApplicationProgress().floatValue();
    if (progress >= 0) {
      return progress;
    } else {
      throw new Exception(String.format(
          "ApplicationProgress %s is not nonnegative", progress));
    }
  }

  public Boolean existsLocalVersionFrameworkRequest() throws NotAvailableException {
    return existsLocalVersionFrameworkRequest;
  }

  /**
   * REGION Callbacks
   */
  public void onMigrateTaskRequestContainerReleased(String containerId) {
    try {
      LOGGER.logDebug("[%s]: onMigrateTaskRequestContainerReleased", containerId);
      launcherClient.deleteMigrateTask(conf.getFrameworkName(), containerId);
    } catch (Exception e) {
      // Best Effort to deleteMigrateTask
      LOGGER.logWarning(e,
          "[%s]: Failed to deleteMigrateTask", containerId);
    }
  }

  public static int getFrameworkDescriptorGpuCount(FrameworkDescriptor frameworkDescriptor) {
    int gpuCount = 0;
    Map<String, TaskRoleDescriptor> taskRolesSnapshot = frameworkDescriptor.getTaskRoles();
    for (TaskRoleDescriptor taskRoleDescriptor : taskRolesSnapshot.values()) {
      gpuCount += taskRoleDescriptor.getTaskService().getResource().getGpuNumber() * taskRoleDescriptor.getTaskNumber();
    }
    return gpuCount;
  }

  public static int getFrameworkDescriptorPortCount(FrameworkDescriptor frameworkDescriptor) {
    int portCount = 0;
    Map<String, TaskRoleDescriptor> taskRolesSnapshot = frameworkDescriptor.getTaskRoles();
    for (TaskRoleDescriptor taskRoleDescriptor : taskRolesSnapshot.values()) {
      portCount += taskRoleDescriptor.getTaskService().getResource().getPortNumber();
    }
    return portCount;
  }
}<|MERGE_RESOLUTION|>--- conflicted
+++ resolved
@@ -81,15 +81,13 @@
   /**
    * REGION StateVariable
    */
-<<<<<<< HEAD
+
   // -1: not available, 0: does not exist, 1: exists
-  private volatile int existsLocalVersionFrameworkRequest = -1;
   private volatile int hadoopLibrarySupportGPU = -1;
   private volatile int hadoopLibrarySupportPort = -1;
-=======
+
   private volatile Boolean existsLocalVersionFrameworkRequest;
 
->>>>>>> ccfb8950
 
   /**
    * REGION AbstractService
