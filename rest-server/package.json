{
  "name": "pai-rest-server",
  "version": "0.1.0",
  "description": "RESTful api server for Microsoft Platform for AI",
  "keywords": [
    "REST",
    "api",
    "server",
    "AI",
    "platform",
    "PAI"
  ],
  "author": "Microsoft",
  "license": "MIT",
  "homepage": "https://github.com/Microsoft/pai",
  "repository": {
    "type": "git",
    "url": "https://github.com/Microsoft/pai.git"
  },
  "bugs": {
    "url": "https://github.com/Microsoft/pai/issues"
  },
  "engines": {
    "node": ">=6.11.0 <=6.12.2",
    "npm": "3.10.10"
  },
  "dependencies": {
    "async": "2.5.0",
    "chai": "4.1.2",
    "chai-http": "3.0.0",
    "compression": "1.7.1",
    "cookie-parser": "1.4.3",
    "cors": "2.8.4",
    "coveralls": "3.0.0",
    "dotenv": "4.0.0",
    "eslint": "4.17.0",
    "eslint-config-google": "0.9.1",
    "express": "4.16.2",
    "express-jwt": "5.3.0",
    "fs-extra": "4.0.2",
    "joi": "13.0.1",
    "jsonwebtoken": "8.1.0",
    "mocha": "5.0.0",
    "morgan": "1.9.0",
    "mustache": "2.3.0",
    "nock": "9.1.6",
<<<<<<< HEAD
    "node-etcd": "5.1.0",
=======
    "nyc": "11.6.0",
>>>>>>> 2ef033a0
    "unirest": "0.5.1",
    "winston": "2.4.0"
  },
  "scripts": {
    "coveralls": "nyc report --reporter=text-lcov | coveralls",
    "lint": "eslint src/**/*.js",
    "mocha": "mocha --require ./test/setup --ui bdd --recursive --timeout 1000 --exit",
    "start": "node index.js",
    "test": "npm run lint && nyc npm run mocha"
  }
}<|MERGE_RESOLUTION|>--- conflicted
+++ resolved
@@ -44,11 +44,8 @@
     "morgan": "1.9.0",
     "mustache": "2.3.0",
     "nock": "9.1.6",
-<<<<<<< HEAD
     "node-etcd": "5.1.0",
-=======
     "nyc": "11.6.0",
->>>>>>> 2ef033a0
     "unirest": "0.5.1",
     "winston": "2.4.0"
   },
