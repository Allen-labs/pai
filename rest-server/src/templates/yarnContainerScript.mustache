#!/bin/bash

# Copyright (c) Microsoft Corporation
# All rights reserved.
#
# MIT License
#
# Permission is hereby granted, free of charge, to any person obtaining a copy of this software and associated
# documentation files (the "Software"), to deal in the Software without restriction, including without limitation
# the rights to use, copy, modify, merge, publish, distribute, sublicense, and/or sell copies of the Software, and
# to permit persons to whom the Software is furnished to do so, subject to the following conditions:
# The above copyright notice and this permission notice shall be included in all copies or substantial portions of the Software.
#
# THE SOFTWARE IS PROVIDED *AS IS*, WITHOUT WARRANTY OF ANY KIND, EXPRESS OR IMPLIED, INCLUDING
# BUT NOT LIMITED TO THE WARRANTIES OF MERCHANTABILITY, FITNESS FOR A PARTICULAR PURPOSE AND
# NONINFRINGEMENT. IN NO EVENT SHALL THE AUTHORS OR COPYRIGHT HOLDERS BE LIABLE FOR ANY CLAIM,
# DAMAGES OR OTHER LIABILITY, WHETHER IN AN ACTION OF CONTRACT, TORT OR OTHERWISE, ARISING FROM,
# OUT OF OR IN CONNECTION WITH THE SOFTWARE OR THE USE OR OTHER DEALINGS IN THE SOFTWARE.


# Entrypoint script for yarn container.

docker_name="$FRAMEWORK_NAME-$CONTAINER_ID"
export PAI_DEFAULT_FS_URI={{{ hdfsUri }}}

exec 13>$LAUNCHER_LOG_DIR/YarnContainerDebug.log
BASH_XTRACEFD=13

function exit_handler()
{
  printf "%s %s\n" \
<<<<<<< HEAD
    "[DEBUG]" "EXIT signal received in yarn container, exiting ..."
  pid=$(docker inspect --format={{{ inspectFormat }}} $docker_name 2>/dev/null) && kill -9 $pid ||\
    printf "%s %s\n"  "[DEBUG]" "$docker_name does not exist."
=======
    "[DEBUG]" "Yarn container exit handler: EXIT signal received in yarn container, exiting ..."
  pid=$(docker inspect --format={{{ inspectFormat }}} $docker_name) && kill -9 $pid ||\
    printf "%s %s\n"  "[DEBUG]" "Yarn container exit handler tries to kill the container $docker_name that does not exist. It probably has already exited."
>>>>>>> 925bd1cf
  kill 0
}

set -x
PS4="+[\t] "
trap exit_handler EXIT


mkdir -p "/tmp/pai-root/alive/$APP_ID"
while /bin/true; do
  touch "/tmp/pai-root/alive/$APP_ID/yarn_$CONTAINER_ID"
  sleep 20
  [ -f "/tmp/pai-root/alive/$APP_ID/docker_$CONTAINER_ID" ] && [ ! "$(docker ps | grep $docker_name)" ] && break
done &

gpu_id=''
nvidia_devices=''
{{# taskData.gpuNumber }}
nvidia_devices+='--device=/dev/nvidiactl --device=/dev/nvidia-uvm'
gpu_bitmap=$(perl -e 'printf "%b",'$CONTAINER_GPUS)
for (( i=0,j=$((${#gpu_bitmap}-1)); i<${#gpu_bitmap}; i++,j-- )); do
  if [ ${gpu_bitmap:$i:1} -gt 0 ]; then
    gpu_id+="$j,"
    nvidia_devices+=" --device=/dev/nvidia$j"
  fi
done
gpu_id=$(echo $gpu_id | sed "s/,$//g")
{{/ taskData.gpuNumber }}
printf "%s %s\n%s\n\n" "[INFO]" "GPU_ID" "$gpu_id"
printf "%s %s\n%s\n\n" "[INFO]" "NVIDIA_DEVICES" "$nvidia_devices"


{{# jobData.authFile }}
IFS=$'\r\n' GLOBIGNORE='*' \
  eval 'cred=($(hdfs dfs -cat {{{ jobData.authFile }}}))' \
  || { echo 'Read authFile failed' ; exit 1; }
docker login --username ${cred[1]} --password ${cred[2]} ${cred[0]} \
  || { echo 'Authorized failed' ; exit 1; }
{{/ jobData.authFile }}


# Get container host list from framework launcher webservice
function get_host_list()
{
  delay_time=20
  info_source="webhdfs"
  while true; do
    if [[ "$info_source" = "webhdfs" ]]; then
      taskrole_statuses=$(curl -L -H "Accept: application/json" {{{ frameworkInfoWebhdfsUri }}} | jq -r ".aggregatedFrameworkStatus.aggregatedTaskRoleStatuses")
    else
      taskrole_statuses=$(curl -sS -X GET -H "Accept: application/json" {{{ aggregatedStatusUri }}} | jq -r ".aggregatedTaskRoleStatuses")
    fi
    jq -re ".[].taskStatuses.taskStatusArray[].containerIp" <<< $(echo $taskrole_statuses) > /dev/null
    if [ $? -eq 0 ]; then
      null_line=$(jq -r ".[].taskStatuses.taskStatusArray[].containerIp" <<< $(echo $taskrole_statuses) | grep -Ecv "([0-9]{1,3}.?){4}")
      if [ $null_line -eq 0 ]; then
        break
      fi
    fi
    printf "%s %s\n" "[WARNING]" "Failed to request info from $info_source, sleep $delay_time s ..."
    sleep ${delay_time}s
    if [[ $delay_time -ge 300 ]]; then
      if [[ "$info_source" = "webhdfs" ]]; then
        delay_time=60
        info_source="restapi"
      else
        exit 205
      fi
    else
      if [[ "$info_source" = "webhdfs" ]]; then
        delay_time=$((delay_time + 20))
      else
        delay_time=$((delay_time + 60))
      fi
    fi
  done
  for taskrole in $(echo $taskrole_statuses |  jq -r ".|keys[]"); do
    host_list=''
    while read container_ip && read container_ports; do
      host_list+=${container_ip}:$(echo $container_ports | grep -o "http:[^,;]*" | cut -f 2 -d":"),
    done < <(echo $taskrole_statuses | jq -r ".${taskrole}.taskStatuses.taskStatusArray[] | .containerIp, .containerPorts")
    host_list=$(echo $host_list | sed "s/,$//g")
    echo PAI_TASK_ROLE_${taskrole}_HOST_LIST=$host_list >> $1
  done
}


# Prepare env file
ENV_LIST=env.list

cat <<ENV >> $ENV_LIST
APP_ID=$APP_ID
FRAMEWORK_NAME=$FRAMEWORK_NAME
HADOOP_USER_NAME=$HADOOP_USER_NAME
PAI_TASK_INDEX=$TASK_INDEX
PAI_CONTAINER_HOST_IP=$CONTAINER_IP
PAI_CONTAINER_HOST_PORT_LIST=$CONTAINER_PORTS
PAI_CONTAINER_ID=$CONTAINER_ID
PAI_DEFAULT_FS_URI={{{ hdfsUri }}}
PAI_JOB_NAME={{{ jobData.jobName }}}
PAI_USER_NAME={{{ jobData.userName }}}
PAI_DATA_DIR={{{ jobData.dataDir }}}
PAI_OUTPUT_DIR={{{ jobData.outputDir }}}
PAI_CODE_DIR={{{ jobData.codeDir }}}
PAI_CURRENT_TASK_ROLE_NAME={{{ taskData.name }}}
PAI_CURRENT_TASK_ROLE_TASK_COUNT={{{ taskData.taskNumber }}}
PAI_CURRENT_TASK_ROLE_CPU_COUNT={{{ taskData.cpuNumber }}}
PAI_CURRENT_TASK_ROLE_MEM_MB={{{ taskData.memoryMB }}}
PAI_CURRENT_TASK_ROLE_SHM_MB={{{ taskData.shmMB }}}
PAI_CURRENT_TASK_ROLE_GPU_COUNT={{{ taskData.gpuNumber }}}
PAI_CURRENT_TASK_ROLE_CURRENT_TASK_INDEX=$TASK_INDEX
PAI_JOB_TASK_COUNT={{{ tasksNumber }}}
PAI_JOB_TASK_ROLE_COUNT={{{ taskRolesNumber }}}
PAI_JOB_TASK_ROLE_LIST={{{ taskRoleList }}}
PAI_KILL_ALL_ON_COMPLETED_TASK_NUM={{{ jobData.killAllOnCompletedTaskNumber }}}
ENV

port_list=(${CONTAINER_PORTS//;/ })
for ports in "${port_list[@]}"; do
  port_label="$(cut -f 1 -d":" <<< $ports)"
  export PAI_CONTAINER_HOST_${port_label}_PORT_LIST="$(cut -f 2 -d":" <<< $ports)"
  echo PAI_CONTAINER_HOST_${port_label}_PORT_LIST="$(cut -f 2 -d":" <<< $ports)" >> $ENV_LIST
done

echo PAI_CONTAINER_HOST_PORT="$(cut -f 1 -d"," <<< $PAI_CONTAINER_HOST_http_PORT_LIST)" >> $ENV_LIST
echo PAI_CONTAINER_SSH_PORT="$(cut -f 1 -d"," <<< $PAI_CONTAINER_HOST_ssh_PORT_LIST)" >> $ENV_LIST

get_host_list $ENV_LIST

# Backward compatibility
cat <<ENV >> $ENV_LIST
# Backward compatibility
PAI_USERNAME={{{ jobData.userName }}}
PAI_TASK_ROLE_NAME={{{ taskData.name }}}
PAI_TASK_ROLE_NUM={{{ taskData.taskNumber }}}
PAI_TASK_CPU_NUM={{{ taskData.cpuNumber }}}
PAI_TASK_MEM_MB={{{ taskData.memoryMB }}}
PAI_TASK_GPU_NUM={{{ taskData.gpuNumber }}}
PAI_TASK_ROLE_INDEX=$TASK_INDEX
PAI_TASKS_NUM={{{ tasksNumber }}}
PAI_TASK_ROLES_NUM={{{ taskRolesNumber }}}
PAI_TASK_ROLE_LIST={{{ taskRoleList }}}
PAI_CURRENT_CONTAINER_IP=$CONTAINER_IP
ENV

echo PAI_CURRENT_CONTAINER_PORT="$(cut -f 1 -d"," <<< $PAI_CONTAINER_HOST_http_PORT_LIST)" >> $ENV_LIST

export $(grep -v '^#' $ENV_LIST | xargs)


# Prepare docker bootstrap script
mkdir -p "/tmp/pai-root/bootstrap/$APP_ID/$CONTAINER_ID"
hdfs dfs -get {{{ hdfsUri }}}/Container/$HADOOP_USER_NAME/$FRAMEWORK_NAME/DockerContainerScripts/{{{ idx }}}.sh /tmp/pai-root/bootstrap/$APP_ID/$CONTAINER_ID/docker_bootstrap.sh

# Prepare user code
mkdir -p "/tmp/pai-root/code/$APP_ID/$CONTAINER_ID"
if [[ -n $PAI_CODE_DIR ]]; then
  hdfs dfs -get $PAI_CODE_DIR "/tmp/pai-root/code/$APP_ID/$CONTAINER_ID" || exit 1
fi


# Prepare docker debug log
mkdir -p "/tmp/pai-root/log/$APP_ID/$CONTAINER_ID"
ln -s /tmp/pai-root/log/$APP_ID/$CONTAINER_ID/DockerContainerDebug.log $LAUNCHER_LOG_DIR/DockerContainerDebug.log


# Pull docker image and run
docker pull {{{ jobData.image }}} \
  || { echo 'Can not pull Docker image' ; exit 1; }
docker run --name $docker_name \
  --rm \
  --tty \
  --privileged=false \
  --cap-add=SYS_ADMIN \
  --network=host \
  --cpus={{{ taskData.cpuNumber }}} \
  --memory={{{ taskData.memoryMB }}}m \
  --shm-size={{{ taskData.shmMB }}}m \
  $nvidia_devices \
  --device=/dev/fuse \
  --security-opt apparmor:unconfined \
  --volume /tmp/pai-root/alive/$APP_ID:/alive \
  --volume /tmp/pai-root/log/$APP_ID/$CONTAINER_ID:/pai/log \
  --volume /tmp/pai-root/bootstrap/$APP_ID/$CONTAINER_ID:/pai/bootstrap \
  --volume /tmp/pai-root/code/$APP_ID/$CONTAINER_ID:/pai/code \
  --volume /var/drivers/nvidia/current:/usr/local/nvidia:ro \
  --label GPU_ID=$gpu_id \
  --label PAI_HOSTNAME="$(hostname)" \
  --label PAI_JOB_NAME={{{ jobData.jobName }}} \
  --label PAI_JOB_VC_NAME={{{ jobData.virtualCluster }}} \
  --label PAI_USER_NAME={{{ jobData.userName }}} \
  --label PAI_CURRENT_TASK_ROLE_NAME={{{ taskData.name }}} \
  --env-file $ENV_LIST \
  --entrypoint '/bin/bash' {{{ jobData.image }}} \
  '/pai/bootstrap/docker_bootstrap.sh'<|MERGE_RESOLUTION|>--- conflicted
+++ resolved
@@ -29,15 +29,9 @@
 function exit_handler()
 {
   printf "%s %s\n" \
-<<<<<<< HEAD
-    "[DEBUG]" "EXIT signal received in yarn container, exiting ..."
+    "[DEBUG]" "Yarn container exit handler: EXIT signal received in yarn container, exiting ..."
   pid=$(docker inspect --format={{{ inspectFormat }}} $docker_name 2>/dev/null) && kill -9 $pid ||\
-    printf "%s %s\n"  "[DEBUG]" "$docker_name does not exist."
-=======
-    "[DEBUG]" "Yarn container exit handler: EXIT signal received in yarn container, exiting ..."
-  pid=$(docker inspect --format={{{ inspectFormat }}} $docker_name) && kill -9 $pid ||\
     printf "%s %s\n"  "[DEBUG]" "Yarn container exit handler tries to kill the container $docker_name that does not exist. It probably has already exited."
->>>>>>> 925bd1cf
   kill 0
 }
 
