// Copyright (c) Microsoft Corporation
// All rights reserved.
//
// MIT License
//
// Permission is hereby granted, free of charge, to any person obtaining a copy of this software and associated
// documentation files (the "Software"), to deal in the Software without restriction, including without limitation
// the rights to use, copy, modify, merge, publish, distribute, sublicense, and/or sell copies of the Software, and
// to permit persons to whom the Software is furnished to do so, subject to the following conditions:
// The above copyright notice and this permission notice shall be included in all copies or substantial portions of the Software.
//
// THE SOFTWARE IS PROVIDED *AS IS*, WITHOUT WARRANTY OF ANY KIND, EXPRESS OR IMPLIED, INCLUDING
// BUT NOT LIMITED TO THE WARRANTIES OF MERCHANTABILITY, FITNESS FOR A PARTICULAR PURPOSE AND
// NONINFRINGEMENT. IN NO EVENT SHALL THE AUTHORS OR COPYRIGHT HOLDERS BE LIABLE FOR ANY CLAIM,
// DAMAGES OR OTHER LIABILITY, WHETHER IN AN ACTION OF CONTRACT, TORT OR OTHERWISE, ARISING FROM,
// OUT OF OR IN CONNECTION WITH THE SOFTWARE OR THE USE OR OTHER DEALINGS IN THE SOFTWARE.


require('./template-import.component.scss');
require('../template-view/template-view.component.scss');
require('json-editor'); /* global JSONEditor */
require('bootstrap/js/modal.js');

const yaml = require('js-yaml');
const breadcrumbComponent = require('../../job/breadcrumb/breadcrumb.component.ejs');
const loadingComponent = require('../../job/loading/loading.component.ejs');
const templateImportComponent = require('./template-import.component.ejs');
const loading = require('../../job/loading/loading.component');
const webportalConfig = require('../../config/webportal.config.json');
const userAuth = require('../../user/user-auth/user-auth.component');
const jobSchema = require('./user-choose-layout/template-import.schema.js');
const userSubmitModalComponent = require('./submit-modal-component.ejs');
const userEditModalComponent = require('./user-choose-layout/edit.ejs');
const userChooseMainLayout = require('./user-choose-layout/main-layout.ejs');
const userChooseSummaryLayout = require('./user-choose-layout/summary-layout.ejs');
const userChooseTitleLayout = require('./user-choose-layout/title-layout.ejs');
const userAddModalComponent = require('./add-modal.component.ejs');
const userAddItemLayout = require('./user-choose-layout/add-layout.ejs');
const userRecommandLayout = require('./user-choose-layout/recommand-layout.ejs');
const templateView = require('../template-view/template-view.component');

const templateViewHtml = templateImportComponent({
  breadcrumb: breadcrumbComponent,
  loading: loadingComponent,
});

let addEditor = null;
let finalEditor = null;
let id = -1;

const saveTemplateOnAddModal = (type, id) => {
  finalEditor = addEditor;
  data = finalEditor.getValue();
  $(`#${type}${id}-modal .edit-save`).attr('data-dismiss', 'modal');
  $(`#${type}${id}-modal .edit-save`).attr('aria-hidden', 'true');
  
  $('#itemPlaceHolder').html(userChooseMainLayout({
    name: data.name,
    contributor: data.contributor,
    description: data.description,
    type: type,
    id: id,
    summaryLayout: userChooseSummaryLayout,
    titleLayout: userChooseTitleLayout,
  }));
  $(`#${type}${id} .user-edit`).on('click', () => {
    console.log(`${type}${id}-modal`);
    $(`#${type}${id}-modal`).modal('show');
  });
};

const getTemplateByAJAX = (type, name, version, process) => {
  $.ajax({
    url: `${webportalConfig.restServerUri}/api/v1/template/${type}/${name}/${version}`,
    type: 'GET',
    dataType: 'json',
    success: function (data) {
      if (type != 'job') data = { 'prerequisites': [data] };
      data = restApi2JsonEditor(data);
      Object.keys(userChooseTemplateValues).forEach((key) => {
        if (key != 'job') { // job is a object, others is an array.
          data[key].forEach((d) => {
            process(d, key);
          });
        }
        else if (key in data) { // job
          process(data[key], key);
        }
      });
    }
  });
};

const replaceHrefs = () => {
  $('.cardhref').map(function() {
    $(this).removeAttr('href');
    $(this).click(() => {
      let items = $(this).attr('id').split('-');
      getTemplateByAJAX(items[0], items[1], items[2], (data, type) => {
        addEditor.setValue(data);
        saveTemplateOnAddModal(type, id);
      });
    });
  });
};

const showAddModal = (type) => {
  addEditor = null;
  finalEditor = null;
  id = userChooseTemplateValues[type].length + 1;
  $('#addModalPlaceHolder').html(userAddModalComponent);

  $('#editPlaceHolder').html(userEditModalComponent({
    type: type,
    id: id,
  }));
  loadEditor(null, type, id);
  $(`#${type}${id}-modal .edit-save`).click(() => {
    saveTemplateOnAddModal(type, id);
  });
  
  $('#itemPlaceHolder').html(userChooseMainLayout({
    name: type,
    contributor: '',
    description: '',
    type: type,
    id: id,
    summaryLayout: userAddItemLayout,
    titleLayout: userChooseTitleLayout,
  }));
  $('#recommandPlaceHolder').html(userRecommandLayout({
    type: type,
  }));
  templateView.loadTemplates(type, (type) => { return '#recommand-' + type + '-table'; }, replaceHrefs);

  $('#btn-add-search').click((event) => {
    templateView.search(event, [type], (type) => { return '#recommand-' + type + '-table'; }, $('#add-search').val(), replaceHrefs);
  });
  $('#add-search').on('keyup', (event) => {
    templateView.search(event, [type], (type) => { return '#recommand-' + type + '-table'; }, $('#add-search').val(), replaceHrefs);
  });

  $('#btn-add-upload').click(() => {

  });
  
  $('#btn-add-customize').click(() => {
<<<<<<< HEAD
=======
    id = userChooseTemplateValues[type].length + 1;
    $('#editPlaceHolder').html(userEditModalComponent({
      type: type,
      id: id
    }));
 
    loadEditor(null, type, id);

    $(`#${type}${id}-modal .edit-save`).click(() => {
      finalEditor = addEditor;
      data = finalEditor.getValue();
      $(`#${type}${id}-modal .edit-save`).attr('data-dismiss', 'modal');
      $(`#${type}${id}-modal .edit-save`).attr('aria-hidden', 'true');
      
      $('#itemPlaceHolder').html(userChooseMainLayout({
        name: data.name,
        contributor: data.contributor,
        description: data.description,
        type: type,
        id: id,
        summaryLayout: userChooseSummaryLayout,
        titleLayout: userChooseTitleLayout,
      }));
      $(`#${type}${id}-summary .user-edit`).on('click', () => {
        $(`#${type}${id}-modal`).modal('show');
      });
    });
>>>>>>> 7e88c047
    $(`#${type}${id}-modal`).modal('show');
  });

  $('#btn-add-modal').click(() => {
    $('#btn-add-modal').attr('data-dismiss', 'modal');
    $('#btn-add-modal').attr('aria-hidden', 'true');
    $('#recommandPlaceHolder').html('');
    if (finalEditor != null) {
      let d = finalEditor.getValue();
      insertNewChooseResult(d, type);
      let searchTypes = [];
      Object.keys(userChooseTemplateValues).forEach((t) => {
        let allEmpty = true;
        editors[type].forEach((x) => {
          if (x) allEmpty = false;
        });
        if (userChooseTemplateValues[t].length == 0 || allEmpty) {
          searchTypes.push(t);
        }
      });
      if (searchTypes.length != 0) {
        $('#user-recommand-holder').html('<h2>Recommand</h2>');
        searchTypes.forEach((t) => {
          $('#user-recommand-holder').append(userRecommandLayout({
            type: t,
          }));
        });
        templateView.search(null, searchTypes, (type) => { return '#recommand-' + type + '-table'; }, d['description'], () => {
          $('.cardhref').map(function() {
            $(this).removeAttr('href');
            $(this).click(() => {
              let items = $(this).attr('id').split('-');
              getTemplateByAJAX(items[0], items[1], items[2], (data, type) => {
                $('#user-recommand-holder').html('');
                showAddModal(type);
                addEditor.setValue(data);
                saveTemplateOnAddModal(type, id);
              });
            });
          });
          let removeItems = 0;
          searchTypes.forEach((t) => {
            if ($('#recommand-' + t + '-table').html() == '') {
              $('#recommand-' + t).empty();
              removeItems += 1;
            }
          });
          if (removeItems == searchTypes.length) {
            $('#user-recommand-holder').html('');
          } 
        });
      }
    }
  });
  $('#addModal').modal('show');
};

const restApi2JsonEditor = (data) => {
  let res = { 'data': [], 'script': [], 'dockerimage': [] };
  if ('job' in data) {
    let d = data['job'];

    let parameters = d['parameters'];
    d['parameters'] = [];
    Object.keys(parameters).forEach((key)=>{
      d['parameters'].push({
        name: key,
        value: parameters[key],
      });
    });

    let tasks = d['tasks'];
    d['tasks'] = [];
    tasks.forEach((task) => {
      let val = 1;
      if (typeof task['resource']['instances'] == 'string') {
        let paths = task['resource']['instances'].substring(1).split('.');
        val = data;
        for (let i = 0; i < paths.length && val != undefined; i++) {
          if (paths[i] in val) {
            val = val[paths[i]];
          } else {
            val = val.filter((element) => element.name == paths[i]).pop();
          }
        }
        if (typeof val != 'number') {
          val = 1;
        }
      }
      d['tasks'].push({
        'role': task['name'],
        'instances': val,
        'data': task['data'],
        'portList': ('portList' in task['resource']) ? task['resource']['portList'] : [],
        'cpu': task['resource']['resourcePerInstance']['cpu'],
        'script': task['script'],
        'gpu': task['resource']['resourcePerInstance']['gpu'],
        'dockerimage': task['dockerimage'],
        'memoryMB': task['resource']['resourcePerInstance']['memoryMB'],
        'env': ('env' in task) ? task['env'] : {},
        'command': task['command'],
      });
    });
    res['job'] = d;
  }
  if ('prerequisites' in data) {
    Object.keys(data['prerequisites']).forEach(function (key) {
      let item = data['prerequisites'][key];
      res[item['type']].push(item);
    });
  }
  return res;
};

const tryStringToJson = (s) => {
  // if s is empty, using JSON.parse(s) will be error.
  let res = {};
  try {
    res = JSON.parse(s);
  } catch (e) {

  }
  return res;
};

const jsonEditor2RestApi = (editors) => {
  let res = {
    'prerequisites': [],
  };
  
  ['data', 'script', 'dockerimage'].forEach((t) => {
    editors[t].forEach((d) => {
      if(d!=null){
        let curData = d.getValue();
        curData['type'] = t;
        res['prerequisites'].push(curData);
      }
    });
  });

  if ('job' in editors) {
    let jobs = editors['job']; // is a array, but I assume only one job.
    jobs.forEach((job) => {
      if(job != null){
        job = job.getValue();
        job['type'] = 'job';
        let tasks = job['tasks'];
        let parameters = job['parameters'];
        job['parameters'] = {};
        parameters.forEach((t) => {
          job['parameters'][t['name']] = t['value'];
        });

        job['tasks'] = [];
        tasks.forEach((task) => {
          job['tasks'].push({
            'name': task['role'],
            'data': task['data'],
            'dockerimage': task['dockerimage'],
            'command': tryStringToJson(task['command']),
            'script': task['script'],
            'env': tryStringToJson(task['env']),
            'resource': {
              'instances': task['instances'],
              'resourcePerInstance': {
                'cpu': task['cpu'],
                'gpu': task['gpu'],
                'memoryMB': task['memoryMB']
              },
              'portList': task['portList'],
            }
          });
        });
        res['job'] = job;
      }
    });
  }

  console.log(res);
  return res;
};


let userChooseTemplateValues = {
  'data': [],
  'script': [],
  'dockerimage': [],
  'job': [],
};

let editors = {
  'data': [],
  'script': [],
  'dockerimage': [],
  'job': [],
}

let jobDefaultConfigs = {};


const submitJob = (jobConfig) => {
  userAuth.checkToken((token) => {
    loading.showLoading();
    $.ajax({
      url: `${webportalConfig.restServerUri}/api/v1/jobs/${jobConfig.job.name}`,
      data: JSON.stringify(jobConfig),
      headers: {
        Authorization: `Bearer ${token}`,
      },
      contentType: 'application/json; charset=utf-8',
      type: 'PUT',
      dataType: 'json',
      success: (data) => {
        loading.hideLoading();
        if (data.error) {
          alert(data.message);
          $('#submitHint').text(data.message);
        } else {
          alert('submit success');
          $('#submitHint').text('submitted successfully!');
        }
        window.location.replace('/view.html');
      },
      error: (xhr, textStatus, error) => {
        loading.hideLoading();
        const res = JSON.parse(xhr.responseText);
        alert(res.message);
      },
    });
  });
};

const insertNewContent = (d, key) => {
  let newItem = userChooseMainLayout({
    name: d['name'],
    contributor: d['contributor'],
    description: d['description'],
    type: key,
    id: 1,
    summaryLayout: userChooseSummaryLayout,
    titleLayout: userChooseTitleLayout,
  });
  $('#user-choose-holder').append(newItem);
  userChooseTemplateValues[key].push(d);
  $(`#panel-head-add-new-${key}`).on('click', (t)=>{
    showAddModal(key);
  });
};

const insertNewTitleAndSummary = (d, key) => {
  let newTitle = userChooseTitleLayout({
    name: d['name'],
    type: key,
    id: userChooseTemplateValues[key].length + 1,
    active: '',
  });
  $(`#${key}-title`).append(newTitle);

  let newSummary = userChooseSummaryLayout({
    name: d['name'],
    contributor: d['contributor'],
    description: d['description'],
    type: key,
    id: userChooseTemplateValues[key].length + 1,
    active: '',
  });
  $(`#${key}-summary`).append(newSummary);
  userChooseTemplateValues[key].push(d);
};


const loadEditor = (d, type, id) => {
  let element = document.getElementById(`${type}${id}-json-editor-holder`);
  let editor = new JSONEditor(element, {
    schema: jobSchema[`${type}Schema`],
    theme: 'bootstrap3',
    iconlib: 'bootstrap3',
    disable_array_reorder: true,
    no_additional_properties: true,
    show_errors: 'always',
    disable_properties: true,
  });
  jobDefaultConfigs[type] = editor.getValue();
  if (d != null) {
    editor.setValue(d);
    editors[type].push(editor);
  } else {
    addEditor = editor;
  }
  return editor;
};

const insertNewChooseResult = (d, type) => {
  let allEmpty = true;
  editors[type].forEach((x) => {
    if (x) allEmpty = false;
  });
  (userChooseTemplateValues[type].length && !allEmpty) ? insertNewTitleAndSummary(d, type) : insertNewContent(d, type);
  let id = userChooseTemplateValues[type].length;
  $('#user-choose-holder').append(userEditModalComponent({
    type: type,
    id: id
  }));

  let editor = loadEditor(d, type, id);

  $(`#${type}${id}-summary .user-edit`).on('click', () => {
    $(`#${type}${id}-modal`).modal('show');
  });

  editor.on('change',function() {
    let val = editor.getValue();
    ['name', 'contributor', 'description'].forEach((cur)=>{
      $(`#${type}${id}-${cur}`).text(val[cur]);
    });
    $(`#${type}${id}-title > a > span`).text(val['name']);
  });

  $(`#${type}${id}-edit-save-button`).on('click', ()=>{
    $(`#${type}${id}-modal`).modal('hide');
  });

  $(`#${type}${id}-remove-button`).on('click', (t)=>{
    if($(`#${type}${id}-title`).hasClass("active")){
      let i = 0;
      for(; i < editors[type].length; ++i){
        if(editors[type][i] && i != id - 1)
          break;
      }
      if(i == editors[type].length){
        $(`#user-choose-holder div.panel[content-type="${type}"`).remove();
        editors[type] = [];
      }
      else{
        $(`#${type}${i + 1}-title`).addClass("active");
        $(`#${type}${i + 1}-summary`).addClass("active");
      }
    }
    $(`#${type}${id}-title`).remove();
    $(`#${type}${id}-summary`).remove();
    editors[type][id - 1] = null;
  });
}

const initContent = () => {
  // using AJAX to fill the table content.
  const searchParams = new URLSearchParams(window.location.search);
  let type = searchParams.get('type');
  let name = searchParams.get('name');
  let version = searchParams.get('version');
  if (name != null && version != null) {
    getTemplateByAJAX(type, name, version, insertNewChooseResult);
  }
};

$('#content-wrapper').html(templateViewHtml);
$(document).ready(() => {
  userAuth.checkToken(function(token) {
    initContent();
  // Object.keys(editors).forEach((key)=>{
  //   let editor = editors[key];
  //   let enabled = true;
  //   editor.on('change', () => {
  //     enabled &= (editor.validate().length == 0);
  //   });
  //   $('#submitJob').prop('disabled', !enabled);
  // });

    $('#submitModalPlaceHolder').html(userSubmitModalComponent);
    $(document).on('click', '#submitJob', () => {
      $('#userSumbitModal').modal('show');
    });

    $(document).on('click', '#single', () => {
      submitJob(jsonEditor2RestApi(editors));
    });

    $(document).on('click', '#saveTemplate', () => {
      let template = yaml.safeDump(jsonEditor2RestApi(editors));
      let toDownload = new Blob([template], {type: 'application/octet-stream'});
      url = URL.createObjectURL(toDownload);
      let link = document.createElement('a');
      link.setAttribute('href', url);
      link.setAttribute('download', 'template.yaml');
      let event = document.createEvent('MouseEvents');
      event.initMouseEvent('click', true, true, window, 1, 0, 0, 0, 0, false, false, false, false, 0, null);
      link.dispatchEvent(event);
    });

    $(document).on('click', "#add-job-btn", () => {
      showAddModal('job');
    });
    $(document).on('click', "#add-data-btn", () => {
      showAddModal('data');
    });
    $(document).on('click', "#add-script-btn", () => {
      showAddModal('script');
    });
    $(document).on('click', "#add-docker-btn", () => {
      showAddModal('dockerimage');
    });
  });
});

module.exports = { submitJob };
<|MERGE_RESOLUTION|>--- conflicted
+++ resolved
@@ -145,36 +145,6 @@
   });
   
   $('#btn-add-customize').click(() => {
-<<<<<<< HEAD
-=======
-    id = userChooseTemplateValues[type].length + 1;
-    $('#editPlaceHolder').html(userEditModalComponent({
-      type: type,
-      id: id
-    }));
- 
-    loadEditor(null, type, id);
-
-    $(`#${type}${id}-modal .edit-save`).click(() => {
-      finalEditor = addEditor;
-      data = finalEditor.getValue();
-      $(`#${type}${id}-modal .edit-save`).attr('data-dismiss', 'modal');
-      $(`#${type}${id}-modal .edit-save`).attr('aria-hidden', 'true');
-      
-      $('#itemPlaceHolder').html(userChooseMainLayout({
-        name: data.name,
-        contributor: data.contributor,
-        description: data.description,
-        type: type,
-        id: id,
-        summaryLayout: userChooseSummaryLayout,
-        titleLayout: userChooseTitleLayout,
-      }));
-      $(`#${type}${id}-summary .user-edit`).on('click', () => {
-        $(`#${type}${id}-modal`).modal('show');
-      });
-    });
->>>>>>> 7e88c047
     $(`#${type}${id}-modal`).modal('show');
   });
 
