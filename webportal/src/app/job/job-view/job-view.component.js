// Copyright (c) Microsoft Corporation
// All rights reserved.
//
// MIT License
//
// Permission is hereby granted, free of charge, to any person obtaining a copy of this software and associated
// documentation files (the "Software"), to deal in the Software without restriction, including without limitation
// the rights to use, copy, modify, merge, publish, distribute, sublicense, and/or sell copies of the Software, and
// to permit persons to whom the Software is furnished to do so, subject to the following conditions:
// The above copyright notice and this permission notice shall be included in all copies or substantial portions of the Software.
//
// THE SOFTWARE IS PROVIDED *AS IS*, WITHOUT WARRANTY OF ANY KIND, EXPRESS OR IMPLIED, INCLUDING
// BUT NOT LIMITED TO THE WARRANTIES OF MERCHANTABILITY, FITNESS FOR A PARTICULAR PURPOSE AND
// NONINFRINGEMENT. IN NO EVENT SHALL THE AUTHORS OR COPYRIGHT HOLDERS BE LIABLE FOR ANY CLAIM,
// DAMAGES OR OTHER LIABILITY, WHETHER IN AN ACTION OF CONTRACT, TORT OR OTHERWISE, ARISING FROM,
// OUT OF OR IN CONNECTION WITH THE SOFTWARE OR THE USE OR OTHER DEALINGS IN THE SOFTWARE.


// module dependencies

require('datatables.net/js/jquery.dataTables.js');
require('datatables.net-bs/js/dataTables.bootstrap.js');
require('datatables.net-bs/css/dataTables.bootstrap.css');
require('datatables.net-plugins/sorting/natural.js');
require('datatables.net-plugins/sorting/title-numeric.js');
require('./job-view.component.scss');
const url = require('url');
const moment = require('moment/moment.js');
const breadcrumbComponent = require('../breadcrumb/breadcrumb.component.ejs');
const loadingComponent = require('../loading/loading.component.ejs');
const jobTableComponent = require('./job-table.component.ejs');
const jobDetailTableComponent = require('./job-detail-table.component.ejs');
const jobViewComponent = require('./job-view.component.ejs');
const loading = require('../loading/loading.component');
const webportalConfig = require('../../config/webportal.config.json');
const userAuth = require('../../user/user-auth/user-auth.component');

let table = null;

const jobViewHtml = jobViewComponent({
  breadcrumb: breadcrumbComponent,
  loading: loadingComponent,
  jobTable: jobTableComponent,
});

const getDurationInSeconds = (startTime, endTime) => {
  if (startTime == null) {
    return 0;
  }
  if (endTime == null) {
    endTime = Date.now();
  }
  return Math.round((endTime - startTime) / 1000);
};

const convertTime = (elapsed, startTime, endTime) => {
  if (startTime) {
    if (elapsed) {
      const elapsedTime = getDurationInSeconds(startTime, endTime);
<<<<<<< HEAD
      return moment.duration(elapsedTime, 'seconds').humanize();
      /*
=======
      // TODO: find a better way to humanize elapsedTime.
      // return moment.duration(elapsedTime, "seconds").humanize();
      let result = "";
>>>>>>> ecb2c4a6
      const elapsedDay = parseInt(elapsedTime / (24 * 60 * 60));
      if (elapsedDay > 0) {
        result += elapsedDay + "d ";
      }
      const elapsedHour = parseInt((elapsedTime % (24 * 60 * 60)) / (60 * 60));
      if (result != "" || (result == "" && elapsedHour > 0)) {
        result += elapsedHour + "h ";
      }
      const elapsedMinute = parseInt(elapsedTime % (60 * 60) / 60);
      if (result != "" || (result == "" && elapsedMinute > 0)) {
        result += elapsedMinute + "m ";
      }
      const elapsedSecond = parseInt(elapsedTime % 60);
      result += elapsedSecond + "s";
      return result;
    } else {
      const startDate = new Date(startTime);
      return startDate.toLocaleString();
    }
  } else {
    return '--';
  }
};

const convertState = (state) => {
  let cls;
  let stateText = '';
  switch (state) {
    case 'JOB_NOT_FOUND':
      cls = 'label-default';
      stateText = 'N/A';
      break;
    case 'WAITING':
      cls = 'label-warning';
      stateText = 'Waiting';
      break;
    case 'RUNNING':
      cls = 'label-primary';
      stateText = 'Running';
      break;
    case 'SUCCEEDED':
      cls = 'label-success';
      stateText = 'Succeeded';
      break;
    case 'FAILED':
      cls = 'label-danger';
      stateText = 'Failed';
      break;
    default:
      cls = 'label-default';
      stateText = 'Unknown';
  }
  return `<span class="label ${cls}">${stateText}</span>`;
};

const convertGpu = (gpuAttribute) => {
  const bitmap = (+gpuAttribute).toString(2);
  const gpuList = [];
  for (let i = 0; i < bitmap.length; i ++) {
    if (bitmap[i] === '1') {
      gpuList.push(bitmap.length - i - 1);
    }
  }
  if (gpuList.length > 0) {
    gpuList.reverse();
    return gpuList.join(',');
  } else {
    return 'None';
  }
};

const loadJobs = () => {
  loading.showLoading();
  $.ajax({
    url: `${webportalConfig.restServerUri}/api/v1/jobs`,
    type: 'GET',
    success: (data) => {
      if (data.error) {
        alert(data.message);
      } else {
        $('#view-table').html(jobTableComponent({
          jobs: data,
          getDurationInSeconds,
          convertTime,
          convertState,
        }));
        table = $('#job-table').DataTable({
          'scrollY': (($(window).height() - 265)) + 'px',
          'lengthMenu': [[20, 50, 100, -1], [20, 50, 100, 'All']],
<<<<<<< HEAD
          'order': [[2, 'desc']],
          'columnDefs': [
            {type: 'natural', targets: [0, 1, 2, 4, 5]},
            {type: 'title-numeric', targets: [3]},
          ],
=======
          "order": [[ 2, "desc" ]],
          columnDefs: [
            { type: 'natural', targets: [0, 1, 4, 5] },
            { type: 'title-numeric', targets: [2, 3] }
          ]
>>>>>>> ecb2c4a6
        });
      }
      loading.hideLoading();
    },
    error: (xhr, textStatus, error) => {
      const res = JSON.parse(xhr.responseText);
      alert(res.message);
      loading.hideLoading();
    },
  });
};

const deleteJob = (jobName) => {
  const res = confirm('Are you sure to delete the job?');
  if (res) {
    userAuth.checkToken((token) => {
      $.ajax({
        url: `${webportalConfig.restServerUri}/api/v1/jobs/${jobName}`,
        type: 'DELETE',
        headers: {
          Authorization: `Bearer ${token}`,
        },
        success: (data) => {
          loadJobs();
        },
        error: (xhr, textStatus, error) => {
          const res = JSON.parse(xhr.responseText);
          alert(res.message);
        },
      });
    });
  }
};

const loadJobDetail = (jobName) => {
  loading.showLoading();
  $.ajax({
    url: `${webportalConfig.restServerUri}/api/v1/jobs/${jobName}`,
    type: 'GET',
    success: (data) => {
      loading.hideLoading();
      if (data.error) {
        alert(data.message);
      } else {
        $('#view-table').html(jobDetailTableComponent({
          jobStatus: data.jobStatus,
          taskRoles: data.taskRoles,
          convertTime,
          convertState,
          convertGpu,
        }));
      }
    },
    error: (xhr, textStatus, error) => {
      const res = JSON.parse(xhr.responseText);
      alert(res.message);
    },
  });
};

window.loadJobs = loadJobs;
window.deleteJob = deleteJob;
window.loadJobDetail = loadJobDetail;

const resizeContentWrapper = () => {
  $('#content-wrapper').css({'height': $(window).height() + 'px'});
  if (table != null) {
    $('.dataTables_scrollBody').css('height', (($(window).height() - 265)) + 'px');
    table.columns.adjust().draw();
  }
};

$('#content-wrapper').html(jobViewHtml);

$(document).ready(() => {
  window.onresize = function(envent) {
    resizeContentWrapper();
  };
  resizeContentWrapper();
  $('#sidebar-menu--job-view').addClass('active');
  const query = url.parse(window.location.href, true).query;
  if (query['jobName']) {
    loadJobDetail(query['jobName']);
    $('#content-wrapper').css({'overflow': 'auto'});
  } else {
    loadJobs();
    $('#content-wrapper').css({'overflow': 'hidden'});
  }
});

module.exports = {loadJobs, deleteJob, loadJobDetail};<|MERGE_RESOLUTION|>--- conflicted
+++ resolved
@@ -57,14 +57,9 @@
   if (startTime) {
     if (elapsed) {
       const elapsedTime = getDurationInSeconds(startTime, endTime);
-<<<<<<< HEAD
-      return moment.duration(elapsedTime, 'seconds').humanize();
-      /*
-=======
       // TODO: find a better way to humanize elapsedTime.
       // return moment.duration(elapsedTime, "seconds").humanize();
-      let result = "";
->>>>>>> ecb2c4a6
+      let result = '';
       const elapsedDay = parseInt(elapsedTime / (24 * 60 * 60));
       if (elapsedDay > 0) {
         result += elapsedDay + "d ";
@@ -154,19 +149,11 @@
         table = $('#job-table').DataTable({
           'scrollY': (($(window).height() - 265)) + 'px',
           'lengthMenu': [[20, 50, 100, -1], [20, 50, 100, 'All']],
-<<<<<<< HEAD
           'order': [[2, 'desc']],
           'columnDefs': [
-            {type: 'natural', targets: [0, 1, 2, 4, 5]},
-            {type: 'title-numeric', targets: [3]},
+            {type: 'natural', targets: [0, 1, 4, 5]},
+            {type: 'title-numeric', targets: [2, 3]},
           ],
-=======
-          "order": [[ 2, "desc" ]],
-          columnDefs: [
-            { type: 'natural', targets: [0, 1, 4, 5] },
-            { type: 'title-numeric', targets: [2, 3] }
-          ]
->>>>>>> ecb2c4a6
         });
       }
       loading.hideLoading();
