--- conflicted
+++ resolved
@@ -55,14 +55,12 @@
 // mount all v2 APIs to /api/v2
 app.use('/api/v2', routers.v2);
 
-<<<<<<< HEAD
 // mount all extend APIs to /api/extend
 app.use('/api/extend', routers.extend);
-=======
+
 // create OpenAPI docs
 const swaggerSpec = yaml.safeLoad(fs.readFileSync('./docs/swagger.yaml'));
 app.use('/api/docs', swaggerUi.serve, swaggerUi.setup(swaggerSpec));
->>>>>>> e31ca146
 
 // catch 404 and forward to error handler
 app.use((req, res, next) => {
