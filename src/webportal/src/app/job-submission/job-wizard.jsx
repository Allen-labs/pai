--- conflicted
+++ resolved
@@ -106,101 +106,6 @@
   }
 
   return (
-<<<<<<< HEAD
-    <Card style={{ height: '90%', margin: `${spacing.l2}` }}>
-      <Stack horizontalAlign='center' padding={100} gap={100}>
-        <div
-          style={{
-            color: palette.themePrimary,
-            fontSize: FontSizes.xxLarge,
-            fontWeight: FontWeights.semibold,
-            alignItems: 'center',
-            position: 'absolute',
-          }}
-        >
-          Select your job type
-        </div>
-        <Stack
-          horizontal
-          horizontalAlign='center'
-          gap={100}
-          style={{ width: '100%', marginTop: 100 }}
-        >
-          <Stack horizontalAlign='center' gap={50}>
-            <WizardButton
-              onClick={() => {
-                uploadFile.current.click();
-              }}
-            >
-              <IconUpload />
-            </WizardButton>
-            <input
-              type='file'
-              ref={uploadFile}
-              style={{ display: 'none' }}
-              accept='.yml,.yaml'
-              onChange={importFile}
-            />
-            <div
-              style={{
-                fontSize: FontSizes.large,
-                fontWeight: FontWeights.semibold,
-              }}
-            >
-              Import Config
-            </div>
-          </Stack>
-          <Stack horizontalAlign='center' gap={50}>
-            <WizardButton
-              onClick={() => {
-                history.push('/single');
-              }}
-            >
-              <IconSingle />
-            </WizardButton>
-            <div
-              style={{
-                fontSize: FontSizes.large,
-                fontWeight: FontWeights.semibold,
-              }}
-            >
-              Single Job
-            </div>
-          </Stack>
-          <Stack horizontalAlign='center' gap={50}>
-            <WizardButton
-              onClick={() => {
-                history.push('/jupyter');
-              }}
-            >
-              <IconSingle />
-            </WizardButton>
-            <div
-              style={{
-                fontSize: FontSizes.large,
-                fontWeight: FontWeights.semibold,
-              }}
-            >
-              Jupyter NoteBook
-            </div>
-          </Stack>
-          <Stack horizontalAlign='center' gap={50}>
-            <WizardButton
-              onClick={() => {
-                history.push('/general');
-              }}
-            >
-              <IconDistributed />
-            </WizardButton>
-            <div
-              style={{
-                fontSize: FontSizes.large,
-                fontWeight: FontWeights.semibold,
-              }}
-            >
-              Distributed Job
-            </div>
-=======
     <div style={{ display: 'flex', height: '100%' }}>
       <Card style={{ margin: `${spacing.l2}`, width: '100%' }}>
         <Stack horizontalAlign='center' padding={100} gap={100}>
@@ -265,6 +170,23 @@
             <Stack horizontalAlign='center' gap={50}>
               <WizardButton
                 onClick={() => {
+                  history.push('/jupyter');
+                }}
+              >
+                <IconSingle />
+              </WizardButton>
+              <div
+                style={{
+                  fontSize: FontSizes.large,
+                  fontWeight: FontWeights.semibold,
+                }}
+              >
+                Jupyter Notebook
+              </div>
+            </Stack>
+            <Stack horizontalAlign='center' gap={50}>
+              <WizardButton
+                onClick={() => {
                   history.push('/general');
                 }}
               >
@@ -279,7 +201,6 @@
                 Distributed Job
               </div>
             </Stack>
->>>>>>> 50831760
           </Stack>
         </Stack>
       </Card>
