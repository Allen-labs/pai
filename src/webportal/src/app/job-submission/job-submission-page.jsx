/*
 * Copyright (c) Microsoft Corporation
 * All rights reserved.
 *
 * MIT License
 *
 * Permission is hereby granted, free of charge, to any person obtaining a copy
 * of this software and associated documentation files (the 'Software'), to deal
 * in the Software without restriction, including without limitation the rights
 * to use, copy, modify, merge, publish, distribute, sublicense, and/or sell
 * copies of the Software, and to permit persons to whom the Software is
 * furnished to do so, subject to the following conditions:
 *
 * The above copyright notice and this permission notice shall be included in all
 * copies or substantial portions of the Software.
 *
 * THE SOFTWARE IS PROVIDED *AS IS*, WITHOUT WARRANTY OF ANY KIND, EXPRESS OR
 * IMPLIED, INCLUDING BUT NOT LIMITED TO THE WARRANTIES OF MERCHANTABILITY,
 * FITNESS FOR A PARTICULAR PURPOSE AND NONINFRINGEMENT. IN NO EVENT SHALL THE
 * AUTHORS OR COPYRIGHT HOLDERS BE LIABLE FOR ANY CLAIM, DAMAGES OR OTHER
 * LIABILITY, WHETHER IN AN ACTION OF CONTRACT, TORT OR OTHERWISE, ARISING FROM,
 * OUT OF OR IN CONNECTION WITH THE SOFTWARE OR THE USE OR OTHER DEALINGS IN THE
 * SOFTWARE.
 */

import React, { useState, useCallback, useEffect, useMemo } from 'react';
import { Fabric, Stack, StackItem } from 'office-ui-fabric-react';
import { isNil, isEmpty, get } from 'lodash';
import PropTypes from 'prop-types';

import { JobInformation } from './components/job-information';
import { SubmissionSection } from './components/submission-section';
import { TaskRoles } from './components/task-roles';
import Context from './components/context';
import {
  fetchJobConfig,
  listUserVirtualClusters,
  listUserStorageConfigs,
  fetchStorageConfigs,
} from './utils/conn';
import { TaskRolesManager } from './utils/task-roles-manager';

// sidebar
import { Parameters } from './components/sidebar/parameters';
import { Secrets } from './components/sidebar/secrets';
import { EnvVar } from './components/sidebar/env-var';
import { DataComponent } from './components/data/data-component';
import { ToolComponent } from './components/tools/tool-component';
// models
import { Topbar } from './components/topbar/topbar';
import { JobBasicInfo } from './models/job-basic-info';
import { JobTaskRole } from './models/job-task-role';
import { JobData } from './models/data/job-data';
import { JobProtocol } from './models/job-protocol';
import { getJobComponentsFromConfig } from './utils/utils';
import { SpinnerLoading } from '../components/loading';
import config from '../config/webportal.config';
import { PAI_PLUGIN, STORAGE_PLUGIN } from './utils/constants';

const SIDEBAR_PARAM = 'param';
const SIDEBAR_SECRET = 'secret';
const SIDEBAR_ENVVAR = 'envvar';
const SIDEBAR_DATA = 'data';
const SIDEBAR_TOOL = 'tool';

const loginUser = cookies.get('user');

function getChecksum(str) {
  let res = 0;
  for (const c of str) {
    res ^= c.charCodeAt(0) & 0xff;
  }
  return res.toString(16);
}

function generateJobName(jobName) {
  let name = jobName;
  if (
    /_\w{8}$/.test(name) &&
    getChecksum(name.slice(0, -2)) === name.slice(-2)
  ) {
    name = name.slice(0, -9);
  }

  let suffix = Date.now().toString(16);
  suffix = suffix.substring(suffix.length - 6);
  name = `${name}_${suffix}`;
  name = name + getChecksum(name);
  return name;
}

export const JobSubmissionPage = ({
  isSingle,
  history,
  yamlText,
  setYamlText,
}) => {
  const [jobTaskRoles, setJobTaskRolesState] = useState([
    new JobTaskRole({ name: 'taskrole' }),
  ]);
  const [parameters, setParametersState] = useState([{ key: '', value: '' }]);
  const [secrets, setSecretsState] = useState([{ key: '', value: '' }]);
  const [jobInformation, setJobInformation] = useState(() => {
    let suffix = Date.now().toString(16);
    suffix = suffix.substring(suffix.length - 6);
    let name = `${loginUser}_${suffix}`;
    name = name + getChecksum(name);
    return new JobBasicInfo({
      name: name,
      virtualCluster: 'default',
    });
  });
  const [selected, setSelected] = useState(SIDEBAR_PARAM);
  const [advanceFlag, setAdvanceFlag] = useState(false);
  const [jobData, setJobData] = useState(new JobData());
  const [extras, setExtras] = useState({});
  const [jobProtocol, setJobProtocol] = useState(new JobProtocol({}));
  const [loading, setLoading] = useState(true);

  // Context variables
  const [vcNames, setVcNames] = useState([]);
  const [errorMessages, setErrorMessages] = useState({});

  const setJobTaskRoles = useCallback(
    taskRoles => {
      if (isEmpty(taskRoles)) {
        setJobTaskRolesState([new JobTaskRole({ name: 'taskrole1' })]);
      } else {
        setJobTaskRolesState(taskRoles);
      }
    },
    [setJobTaskRolesState],
  );

  const setParameters = useCallback(
    param => {
      if (isEmpty(param)) {
        setParametersState([{ key: '', value: '' }]);
      } else {
        setParametersState(param);
      }
    },
    [setParametersState],
  );

  const setSecrets = useCallback(
    secret => {
      if (isEmpty(secret)) {
        setSecretsState([{ key: '', value: '' }]);
      } else {
        setSecretsState(secret);
      }
    },
    [setSecretsState],
  );

  const onSelect = useCallback(
    x => {
      if (x === selected) {
        setSelected(null);
      } else {
        setSelected(x);
      }
    },
    [selected, setSelected],
  );

  const setErrorMessage = useCallback(
    (id, msg) => {
      setErrorMessages(prev => {
        if (isEmpty(msg)) {
          if (prev !== undefined && prev[id] !== undefined) {
            const updated = { ...prev };
            delete updated[id];
            return updated;
          }
        } else {
          if (prev !== undefined && prev[id] !== msg) {
            return {
              ...prev,
              [id]: msg,
            };
          }
        }
        return prev;
      });
    },
    [setErrorMessages],
  );

  const contextValue = useMemo(
    () => ({
      vcNames,
      errorMessages,
      setErrorMessage,
    }),
    [vcNames, errorMessages, setErrorMessage],
  );

  useEffect(() => {
    // docker info will be updated in-place
    const preTaskRoles = JSON.stringify(jobTaskRoles);
    const taskRolesManager = new TaskRolesManager(jobTaskRoles);
    taskRolesManager.populateTaskRolesDockerInfo();
    const [
      updatedSecrets,
      isUpdated,
    ] = taskRolesManager.getUpdatedSecretsAndLinkTaskRoles(secrets);

    const curTaskRoles = JSON.stringify(jobTaskRoles);
    if (preTaskRoles !== curTaskRoles) {
      setJobTaskRolesState(jobTaskRoles);
    }

    if (isUpdated) {
      setSecrets(updatedSecrets);
    }
  }, [jobTaskRoles]);

  // init extras
  useEffect(() => {
    // for import and clone, will respect original protocol
    const params = new URLSearchParams(window.location.search);
    if (
      config.launcherType !== 'k8s' ||
      !isEmpty(yamlText) ||
      params.get('op') === 'resubmit'
    ) {
      return;
    }

    const setExtrasValue = async () => {
      const extras = {
        [PAI_PLUGIN]: [],
      };
      // set ssh plugin default value
      const sshPlugin = {
        plugin: 'ssh',
        parameters: {
          jobssh: true,
        },
      };

      // set storage plugin default value
      const defaultStorageConfig = [];
      try {
        const configNames = await listUserStorageConfigs(loginUser);
        const storageConfigs = await fetchStorageConfigs(configNames);
        for (const config of storageConfigs) {
          if (config.default === true) {
            defaultStorageConfig.push(config.name);
            break;
          }
        }
      } catch {} // ignore all exceptions here
      const storagePlugin = {
        plugin: STORAGE_PLUGIN,
        parameters: {
          storageConfigNames: defaultStorageConfig,
        },
      };

      extras[PAI_PLUGIN].push(sshPlugin, storagePlugin);
      setExtras(extras);
    };
    setExtrasValue();
  }, []);

  // fill protocol if cloned job
  useEffect(() => {
    const params = new URLSearchParams(window.location.search);
    if (params.get('op') === 'resubmit' && !isEmpty(vcNames)) {
      const jobName = params.get('jobName') || '';
      const user = params.get('user') || '';
      if (user && jobName) {
        fetchJobConfig(user, jobName)
          .then(jobConfig => {
            const [
              jobInfo,
              taskRoles,
              parameters,
              ,
              extras,
            ] = getJobComponentsFromConfig(jobConfig, { vcNames });
            jobInfo.name = generateJobName(jobInfo.name);
            if (get(jobConfig, 'extras.submitFrom')) {
              delete jobConfig.extras.submitFrom;
            }
            setJobProtocol(new JobProtocol(jobConfig));
            setJobTaskRoles(taskRoles);
            setParameters(parameters);
            setJobInformation(jobInfo);
            setExtras(extras);
            setLoading(false);
          })
          .catch(alert);
      }
    } else if (params.get('op') !== 'resubmit') {
      setLoading(false);
    }
  }, [vcNames]);

  // update component if yamlText is not null
  useEffect(() => {
    if (!isNil(yamlText)) {
      const updatedJob = JobProtocol.fromYaml(yamlText);
      if (isNil(updatedJob)) {
        return;
      }
      const [
        updatedJobInformation,
        updatedTaskRoles,
        updatedParameters,
        updatedSecrets,
        updatedExtras,
      ] = getJobComponentsFromConfig(updatedJob, { vcNames });

      setJobInformation(updatedJobInformation);
      setJobTaskRolesState(updatedTaskRoles);
      setParameters(updatedParameters);
      setSecrets(updatedSecrets);
      setExtras(updatedExtras);
      setJobProtocol(updatedJob);
    }
  }, []);

<<<<<<< HEAD
  // Init plugins for pure k8s based PAI
  useEffect(() => {
    if (config.launcherType === 'k8s') {
      const plugin = get(extras, PAI_PLUGIN);
      if (!plugin) {
        // Init SSH default settings for old/empty jobs
        const updatedPlugin = [
          {
            plugin: 'ssh',
            parameters: {
              jobssh: true,
              enable: false
            },
          },
        ];
        const updatedExtras = cloneDeep(extras);
        updatedExtras[PAI_PLUGIN] = updatedPlugin;
        setExtras(updatedExtras);
      }

      setStorageConfigs(get(extras, PAI_STORAGE));
    }
  }, [extras]);

=======
>>>>>>> 50831760
  useEffect(() => {
    const taskRolesManager = new TaskRolesManager(jobTaskRoles);
    const isUpdated = taskRolesManager.populateTaskRolesWithUpdatedSecret(
      secrets,
    );
    if (isUpdated) {
      taskRolesManager.populateTaskRolesDockerInfo();
      setJobTaskRoles(jobTaskRoles);
    }
  }, [secrets]);

  useEffect(() => {
    listUserVirtualClusters(loginUser)
      .then(virtualClusters => {
        setVcNames(virtualClusters);
      })
      .catch(alert);
  }, []);

  const onToggleAdvanceFlag = useCallback(() => {
    setAdvanceFlag(!advanceFlag);
  }, [advanceFlag, setAdvanceFlag]);

  const selectParam = useCallback(() => onSelect(SIDEBAR_PARAM), [onSelect]);
  const selectSecret = useCallback(() => onSelect(SIDEBAR_SECRET), [onSelect]);
  const selectEnv = useCallback(() => onSelect(SIDEBAR_ENVVAR), [onSelect]);
  const selectData = useCallback(() => onSelect(SIDEBAR_DATA), [onSelect]);
  const selectTool = useCallback(() => onSelect(SIDEBAR_TOOL), [onSelect]);

  if (loading) {
    return <SpinnerLoading />;
  }

  return (
    <Context.Provider value={contextValue}>
      <Fabric style={{ height: '100%', overflowX: 'auto' }}>
        <Stack
          styles={{ root: { height: '100%', minWidth: 1000, minHeight: 720 } }}
          verticalAlign='space-between'
          gap='m' // form has 4px(s2)'s bottom padding, so the total padding is still 4 + 16 = 20px (l1)
          padding='l1'
        >
          <Stack gap='l1' styles={{ root: { minHeight: 0 } }}>
            <StackItem disableShrink>
              <Topbar
                jobData={jobData}
                jobProtocol={jobProtocol}
                onChange={(
                  updatedJobInfo,
                  updatedTaskRoles,
                  updatedParameters,
                  updatedSecrets,
                  updatedExtras,
                ) => {
                  setJobInformation(updatedJobInfo);
                  setJobTaskRoles(updatedTaskRoles);
                  setParameters(updatedParameters);
                  setSecrets(updatedSecrets);
                  setExtras(updatedExtras);
                }}
                extras={extras}
                isSingle={isSingle}
                history={history}
                setYamlText={setYamlText}
              />
            </StackItem>
            {/* top - form */}
            <Stack styles={{ root: { minHeight: 0 } }} horizontal gap='l1'>
              {/* left column */}
              <StackItem
                grow
                styles={{ root: { minWidth: 700, flexBasis: 0 } }}
              >
                <Stack
                  gap='l1'
                  padding='0 0 s2'
                  styles={{ root: { height: '100%' } }}
                >
                  <JobInformation
                    jobInformation={jobInformation}
                    onChange={setJobInformation}
                    advanceFlag={advanceFlag}
                  />
                  <TaskRoles
                    taskRoles={jobTaskRoles}
                    onChange={setJobTaskRoles}
                    advanceFlag={advanceFlag}
                    isSingle={isSingle}
                  />
                </Stack>
              </StackItem>
              {/* right column */}
              <StackItem shrink styles={{ root: { overflowX: 'auto' } }}>
                <Stack
                  gap='l1'
                  padding='0 0 s2'
                  styles={{ root: { height: '100%', width: 550 } }}
                >
                  <Parameters
                    parameters={parameters}
                    onChange={setParameters}
                    selected={selected === SIDEBAR_PARAM}
                    onSelect={selectParam}
                  />
                  <Secrets
                    secrets={secrets}
                    onChange={setSecrets}
                    selected={selected === SIDEBAR_SECRET}
                    onSelect={selectSecret}
                  />
                  <EnvVar
                    selected={selected === SIDEBAR_ENVVAR}
                    onSelect={selectEnv}
                  />
                  <DataComponent
                    selected={selected === SIDEBAR_DATA}
                    onSelect={selectData}
                    jobName={jobInformation.name}
                    onChange={setJobData}
                    extras={extras}
                    onExtrasChange={setExtras}
                  />
                  <ToolComponent
                    selected={selected === SIDEBAR_TOOL}
                    onSelect={selectTool}
                    extras={extras}
                    onExtrasChange={setExtras}
                  />
                </Stack>
              </StackItem>
            </Stack>
          </Stack>
          {/* bottom - buttons */}
          <SubmissionSection
            jobInformation={jobInformation}
            jobTaskRoles={jobTaskRoles}
            parameters={parameters}
            secrets={secrets}
            extras={extras}
            advanceFlag={advanceFlag}
            onToggleAdvanceFlag={onToggleAdvanceFlag}
            jobData={jobData}
            jobProtocol={jobProtocol}
            setJobProtocol={setJobProtocol}
            history={history}
            onChange={(
              updatedJobInfo,
              updatedTaskRoles,
              updatedParameters,
              updatedSecrets,
              updatedExtras,
            ) => {
              setJobInformation(updatedJobInfo);
              setJobTaskRoles(updatedTaskRoles);
              setParameters(updatedParameters);
              setSecrets(updatedSecrets);
              setExtras(updatedExtras);
            }}
            isSingle={isSingle}
          />
        </Stack>
      </Fabric>
    </Context.Provider>
  );
};

JobSubmissionPage.propTypes = {
  isSingle: PropTypes.bool,
  history: PropTypes.object,
  yamlText: PropTypes.string,
  setYamlText: PropTypes.func,
};<|MERGE_RESOLUTION|>--- conflicted
+++ resolved
@@ -25,7 +25,7 @@
 
 import React, { useState, useCallback, useEffect, useMemo } from 'react';
 import { Fabric, Stack, StackItem } from 'office-ui-fabric-react';
-import { isNil, isEmpty, get } from 'lodash';
+import { isNil, isEmpty, get, cloneDeep } from 'lodash';
 import PropTypes from 'prop-types';
 
 import { JobInformation } from './components/job-information';
@@ -265,6 +265,7 @@
     };
     setExtrasValue();
   }, []);
+  console.log(extras);
 
   // fill protocol if cloned job
   useEffect(() => {
@@ -324,33 +325,6 @@
     }
   }, []);
 
-<<<<<<< HEAD
-  // Init plugins for pure k8s based PAI
-  useEffect(() => {
-    if (config.launcherType === 'k8s') {
-      const plugin = get(extras, PAI_PLUGIN);
-      if (!plugin) {
-        // Init SSH default settings for old/empty jobs
-        const updatedPlugin = [
-          {
-            plugin: 'ssh',
-            parameters: {
-              jobssh: true,
-              enable: false
-            },
-          },
-        ];
-        const updatedExtras = cloneDeep(extras);
-        updatedExtras[PAI_PLUGIN] = updatedPlugin;
-        setExtras(updatedExtras);
-      }
-
-      setStorageConfigs(get(extras, PAI_STORAGE));
-    }
-  }, [extras]);
-
-=======
->>>>>>> 50831760
   useEffect(() => {
     const taskRolesManager = new TaskRolesManager(jobTaskRoles);
     const isUpdated = taskRolesManager.populateTaskRolesWithUpdatedSecret(
