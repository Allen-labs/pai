--- conflicted
+++ resolved
@@ -574,7 +574,6 @@
               >
                 Go to Job Metrics Page
               </Link>
-<<<<<<< HEAD
               {
                 (jupyterNotebook.isEnable) && (jupyterNotebook.isRunningOrWaiting) && (
                   (!jupyterNotebook.isReady) && (
@@ -605,9 +604,6 @@
                   )
               )}
               { (!isNil(getTensorBoardUrl(jobInfo, rawJobConfig))) && (
-=======
-              {!isNil(getTensorBoardUrl(jobInfo, rawJobConfig)) && (
->>>>>>> 50831760
                 <div className={c(t.flex)}>
                   <div className={c(t.bl, t.mh3)}></div>
                   <Link
@@ -619,77 +615,6 @@
                   </Link>
                 </div>
               )}
-<<<<<<< HEAD
-              <div className={c(t.bl, t.mh3)}></div>
-              <div className={c(t.flex)}>
-                <Link
-                  styles={{ root: [FontClassNames.mediumPlus] }}
-                  href={`job-retry.html?username=${namespace}&jobName=${jobName}`}
-                  disabled={!this.checkRetryLink()}
-                  target='_blank'
-                >
-                  Go to Retry History Page
-                </Link>
-                {config.jobHistory !== 'true' && (
-                  <div className={t.ml2}>
-                    <TooltipHost
-                      calloutProps={{
-                        isBeakVisible: false,
-                      }}
-                      tooltipProps={{
-                        onRenderContent: () => (
-                          <div className={c(t.flex, t.itemsCenter)}>
-                            {HISTORY_DISABLE_MESSAGE}
-                          </div>
-                        ),
-                      }}
-                      directionalHint={DirectionalHint.topLeftEdge}
-                    >
-                      <div>
-                        <Icon
-                          iconName='Info'
-                          styles={{
-                            root: [
-                              { fontSize: IconFontSizes.medium },
-                              ColorClassNames.neutralSecondary,
-                            ],
-                          }}
-                        />
-                      </div>
-                    </TooltipHost>
-                  </div>
-                )}
-                {config.jobHistory === 'true' && !isRetryHealthy && (
-                  <div className={t.ml2}>
-                    <TooltipHost
-                      calloutProps={{
-                        isBeakVisible: false,
-                      }}
-                      tooltipProps={{
-                        onRenderContent: () => (
-                          <div className={c(t.flex, t.itemsCenter)}>
-                            {HISTORY_API_ERROR_MESSAGE}
-                          </div>
-                        ),
-                      }}
-                      directionalHint={DirectionalHint.topLeftEdge}
-                    >
-                      <div>
-                        <Icon
-                          iconName='Warning'
-                          styles={{
-                            root: [
-                              { fontSize: IconFontSizes.medium },
-                              ColorClassNames.neutralSecondary,
-                            ],
-                          }}
-                        />
-                      </div>
-                    </TooltipHost>
-                  </div>
-                )}
-              </div>
-=======
               {this.hasRetries() && (
                 <div className={c(t.flex)}>
                   <div className={c(t.bl, t.mh3)}></div>
@@ -761,7 +686,6 @@
                   )}
                 </div>
               )}
->>>>>>> 50831760
             </div>
             <div>
               <span>
