--- conflicted
+++ resolved
@@ -344,10 +344,7 @@
       modalTitle,
       monacoProps,
       hideDialog,
-<<<<<<< HEAD
       currentAttemptID,
-=======
->>>>>>> 9ded045f
     } = this.state;
     const { className, jobInfo, reloading, onStopJob, onReload } = this.props;
     const { rawJobConfig } = this.context;
