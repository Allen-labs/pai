--- conflicted
+++ resolved
@@ -121,15 +121,9 @@
               labelString: '#Node',
             },
             ticks: {
-<<<<<<< HEAD
-              max: Math.max(...data) * 1.2,
-              min: 0,
-              display: false,
-=======
               max: height,
               display: true,
               precision: 0,
->>>>>>> 515c4837
             },
             gridLines: {
               display: true,
