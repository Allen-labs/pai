{
  "name": "pai-webportal",
  "version": "0.8.0",
  "description": "Webportal for Microsoft Platform for AI",
  "keywords": [
    "webportal",
    "AI",
    "platform",
    "PAI"
  ],
  "author": "Microsoft",
  "license": "MIT",
  "homepage": "https://github.com/Microsoft/pai",
  "repository": {
    "type": "git",
    "url": "https://github.com/Microsoft/pai.git"
  },
  "bugs": {
    "url": "https://github.com/Microsoft/pai/issues"
  },
  "engines": {
    "node": "^8.9.0"
  },
  "dependencies": {
    "@babel/core": "^7.3.3",
    "@babel/preset-env": "^7.3.1",
    "@babel/preset-react": "^7.0.0",
    "@webcomponents/custom-elements": "^1.2.1",
    "admin-lte": "~2.4.2",
    "app-root-path": "~2.0.1",
    "babel-eslint": "^10.0.1",
    "babel-loader": "^8.0.5",
<<<<<<< HEAD
=======
    "babel-plugin-lodash": "^3.3.4",
>>>>>>> 3644ced5
    "babel-polyfill": "^6.26.0",
    "blueimp-file-upload": "~9.22.1",
    "bootstrap": "~3.4.0",
    "classnames": "^2.2.6",
    "compression": "~1.7.1",
    "cookie-parser": "~1.4.3",
    "copy-webpack-plugin": "~4.2.3",
    "css-loader": "~0.28.7",
    "datatables.net-buttons-bs": "^1.5.4",
    "datatables.net-plugins": "~1.10.15",
    "datatables.net-responsive-bs": "^2.2.3",
    "datatables.net-select-bs": "^1.2.7",
    "dotenv": "~4.0.0",
    "ejs-loader": "~0.3.0",
    "envsub": "3.0.9",
    "eslint": "~4.17.0",
    "eslint-config-google": "~0.9.1",
    "eslint-plugin-react": "^7.12.4",
    "express": "~4.16.2",
    "extract-text-webpack-plugin": "~3.0.2",
    "file-loader": "~1.1.5",
    "floatthead": "~2.0.3",
    "font-awesome": "~4.7.0",
    "fs-extra": "~5.0.0",
    "handlebars": "~4.0.11",
    "handlebars-loader": "~1.6.0",
    "html-loader": "~0.5.1",
    "html-webpack-plugin": "~2.30.1",
    "joi": "~13.0.2",
    "jquery": "~3.2.1",
    "js-cookie": "~2.2.0",
    "js-yaml": "~3.12.0",
    "json-editor": "~0.7.28",
    "json-loader": "~0.5.7",
    "luxon": "^1.11.3",
    "markdown-loader": "~2.0.1",
    "marked": "~0.3.9",
    "monaco-editor": "~0.14.3",
    "monaco-editor-webpack-plugin": "^1.7.0",
    "morgan": "~1.9.0",
    "node-sass": "~4.7.2",
    "office-ui-fabric-react": "^6.143.0",
    "prop-types": "^15.7.2",
    "raw-loader": "~0.5.1",
    "react": "^16.8.3",
    "react-dom": "^16.8.3",
<<<<<<< HEAD
=======
    "react-monaco-editor": "^0.25.1",
>>>>>>> 3644ced5
    "rimraf": "~2.6.2",
    "sass-loader": "~6.0.6",
    "serve-favicon": "~2.5.0",
    "slick-carousel": "~1.8.1",
    "strip-json-comments": "^2.0.1",
    "style-loader": "~0.19.0",
    "uglifyjs-webpack-plugin": "~1.1.4",
    "util": "~0.10.3",
    "webpack": "~3.10.0",
    "winston": "~2.4.0"
  },
  "scripts": {
    "lint": "eslint --ext .js --ext .jsx src",
    "test": "npm run lint",
    "clean": "rimraf dist",
    "prebuild": "npm run clean && node config/preprocess.js",
    "build": "webpack --config webpack.config.js --progress --profile",
    "build:dev": "npm run build -- --debug --devtool eval --output-pathinfo --watch",
    "prestart": "envsub --env-file .env --system src/app/env.js.template dist/scripts/env.js",
    "start": "node server"
  }
}<|MERGE_RESOLUTION|>--- conflicted
+++ resolved
@@ -30,10 +30,7 @@
     "app-root-path": "~2.0.1",
     "babel-eslint": "^10.0.1",
     "babel-loader": "^8.0.5",
-<<<<<<< HEAD
-=======
     "babel-plugin-lodash": "^3.3.4",
->>>>>>> 3644ced5
     "babel-polyfill": "^6.26.0",
     "blueimp-file-upload": "~9.22.1",
     "bootstrap": "~3.4.0",
@@ -80,10 +77,7 @@
     "raw-loader": "~0.5.1",
     "react": "^16.8.3",
     "react-dom": "^16.8.3",
-<<<<<<< HEAD
-=======
     "react-monaco-editor": "^0.25.1",
->>>>>>> 3644ced5
     "rimraf": "~2.6.2",
     "sass-loader": "~6.0.6",
     "serve-favicon": "~2.5.0",
